--- conflicted
+++ resolved
@@ -55,21 +55,17 @@
         self, mission: MissionTypes, experimental_performance_improvements: bool = False
     ) -> None:
         self.mission = mission
-<<<<<<< HEAD
-        self.skidpad_relocalizer = SkidpadRelocalizer()
+
+        self.relocalizer: Relocalizer | None = None
+        relocalizer_class = MissionToRelocalizer.get(mission)
+
+        if relocalizer_class is not None:
+            self.relocalizer = relocalizer_class()
+
         self.cone_sorting = create_default_sorting(
             mission, experimental_performance_improvements
         )
-=======
-
-        self.relocalizer: Relocalizer | None = None
-        relocalizer_class = MissionToRelocalizer.get(mission)
-
-        if relocalizer_class is not None:
-            self.relocalizer = relocalizer_class()
-
-        self.cone_sorting = create_default_sorting(mission)
->>>>>>> 3d16557b
+
         self.cone_matching = create_default_cone_matching_with_non_monotonic_matches(
             mission
         )
